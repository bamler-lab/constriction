name: release

on:
  release:
    types: [created]
  workflow_dispatch:

env:
  CARGO_TERM_COLOR: always

jobs:
  rust-test:
    runs-on: ${{ matrix.os }}
    strategy:
      fail-fast: false
      matrix:
        os: [ubuntu-latest, macos-latest, windows-latest]

    steps:
      - name: Print event name ("${{ github.event_name }}")
        run: |
          echo "GITHUB_EVENT_NAME: $GITHUB_EVENT_NAME"

      - name: Checkout
        uses: actions/checkout@v1

      - name: Install latest stable Rust
        uses: dtolnay/rust-toolchain@stable
        with:
          components: rustfmt, clippy
          targets: x86_64-unknown-none

      - name: Check rust formatting
        run: cargo fmt -- --check

      - name: Lint with clippy
        env:
          RUSTFLAGS: "-D warnings"
        run: cargo clippy --all-targets --all-features

      # The environment variable `RUSTFLAGS` doesn't actually seem to have any effect on rustdoc,
      # but we set it here to the same value as in all other cargo runs as changing it would
      # cause unnecessary recompilation of some dependencies.
      - name: Check for broken doc links
        env:
          RUSTFLAGS: "-D warnings"
        run: cargo rustdoc -- -D rustdoc::broken-intra-doc-links

      - name: Test in development mode
        env:
          RUSTFLAGS: "-D warnings"
        run: cargo test

      - name: Test in release mode
        env:
          RUSTFLAGS: "-D warnings"
        run: cargo test --release

      - name: "Install cargo-msrv"
        uses: taiki-e/install-action@v2
        if: matrix.os != 'windows-latest' # work around https://github.com/foresterre/cargo-msrv/issues/1036
        with:
          tool: cargo-msrv
      
      - name: "Verify minimum supported rust version (MSRV)"
        if: matrix.os != 'windows-latest' # work around https://github.com/foresterre/cargo-msrv/issues/1036
        run: cargo msrv verify -- cargo check --all-features

      - name: Test `no_std` compatibility
        shell: bash
        working-directory: ensure_no_std
        run: cargo build

  miri-test:
    name: miri
    runs-on: ${{ matrix.os }}
    strategy:
      fail-fast: false
      matrix:
        os: [ubuntu-latest, macos-latest, windows-latest]

    steps:
      - name: Checkout
        uses: actions/checkout@v1

      - name: Find out latest rust nightly version that has miri
        id: rust-version
        shell: bash
        run: |
          case ${{ matrix.os }} in
            ubuntu-latest)
              arch="x86_64-unknown-linux-gnu"
              ;;

            macos-latest)
              arch="x86_64-apple-darwin"
              ;;

            windows-latest)
              arch="x86_64-pc-windows-msvc"
              ;;
          esac

          version="nightly-$(curl -s https://rust-lang.github.io/rustup-components-history/$arch/miri)"
          echo "Found version: $version"
          echo "rustc=$version" >> $GITHUB_OUTPUT

      - name: Install rust ${{ steps.rust-version.outputs.rustc }}
        uses: dtolnay/rust-toolchain@master
        with:
          toolchain: ${{ steps.rust-version.outputs.rustc }}
          components: miri, rust-src

      - name: Run tests in miri
        env:
          RUSTFLAGS: "-Zrandomize-layout"
          MIRIFLAGS: "-Zmiri-symbolic-alignment-check -Zmiri-disable-isolation"
<<<<<<< HEAD
        run: cargo +${{ steps.rust-version.outputs.rustc }} miri test --no-fail-fast --all-targets --features benchmark-internals
=======
        run: cargo +${{ steps.rust-version.outputs.rustc }} miri test --no-fail-fast
>>>>>>> 088257d6

  python-test:
    runs-on: ${{ matrix.os }}
    strategy:
      fail-fast: false
      matrix:
        python-version: ["3.8", "3.9", "3.10", "3.11", "3.12", "3.13"]
        os: [ubuntu-latest, macos-latest, windows-latest]
    steps:
      - name: Checkout
        uses: actions/checkout@v1

      - name: Set up Python ${{ matrix.python-version }}
        uses: actions/setup-python@v5
        with:
          python-version: ${{ matrix.python-version }}

      - name: Install Python dependencies
        run: |
          python -m pip install --upgrade pip
          python -m pip install poetry
          poetry install --no-root

      - name: Install latest stable Rust
        uses: dtolnay/rust-toolchain@stable

      - name: Build Python package
        run: poetry run maturin develop --release --features pybindings

      - name: pytest with numpy version 1.x
        if: matrix.python-version != '3.13'
        shell: bash
        run: |
          poetry run python -m pip install numpy~=1.16
          INSTALLED_NUMPY_VERSION=$(poetry run python -c 'import numpy; print(numpy.__version__)')
          echo "Installed numpy version: $INSTALLED_NUMPY_VERSION"
          if [ "x${INSTALLED_NUMPY_VERSION:0:2}y" == "x1.y" ]; then
            echo "Numpy version matches expectation."
          else
            echo "ERROR: wrong numpy version."
            exit 1
          fi
          poetry run pytest tests/python | tee pytest-numpy1.out
          exit ${PIPESTATUS[0]}

      - name: Verify that pytest used correct python version
        if: matrix.python-version != '3.13'
        shell: bash
        run: |
          USED_PYTHON_VERSION=$(grep -A1 -iE '^=+ test session starts =+$' pytest-numpy1.out | perl -ne 'if ($_ =~ / -- Python (\d+\.\d+)\.\d+/i) { print "$1"; }')
          echo "Expected python version: ${{ matrix.python-version }}"
          echo "Found python version:    $USED_PYTHON_VERSION"
          if [ "x${{ matrix.python-version }}y" == "x${USED_PYTHON_VERSION}y" ]; then
            echo "Versions match."
          else
            echo "ERROR: versions don't match."
            exit 1
          fi

      - name: pytest with numpy version 2.x
        if: matrix.python-version != '3.8' && matrix.python-version != '3.9'
        shell: bash
        run: |
          poetry run python -m pip install numpy~=2.1
          INSTALLED_NUMPY_VERSION=$(poetry run python -c 'import numpy; print(numpy.__version__)')
          echo "Installed numpy version: $INSTALLED_NUMPY_VERSION"
          if [ "x${INSTALLED_NUMPY_VERSION:0:2}y" == "x2.y" ]; then
            echo "Numpy version matches expectation."
          else
            echo "ERROR: wrong numpy version."
            exit 1
          fi
          poetry run pytest tests/python | tee pytest-numpy2.out
          exit ${PIPESTATUS[0]}

      - name: Verify that pytest used correct python version
        if: matrix.python-version != '3.8' && matrix.python-version != '3.9'
        shell: bash
        run: |
          USED_PYTHON_VERSION=$(grep -A1 -iE '^=+ test session starts =+$' pytest-numpy2.out | perl -ne 'if ($_ =~ / -- Python (\d+\.\d+)\.\d+/i) { print "$1"; }')
          echo "Expected python version: ${{ matrix.python-version }}"
          echo "Found python version:    $USED_PYTHON_VERSION"
          if [ "x${{ matrix.python-version }}y" == "x${USED_PYTHON_VERSION}y" ]; then
            echo "Versions match."
          else
            echo "ERROR: versions don't match."
            exit 1
          fi

  testall:
    runs-on: ubuntu-latest
    name: Meta job for all tests
    needs: [rust-test, miri-test, python-test]
    steps:
      - name: Done
        run: echo "All tests successful."

  python-doc:
    needs: testall
    runs-on: ubuntu-latest
    steps:
      - uses: actions/checkout@v1

      - name: Set up Python 3.13
        uses: actions/setup-python@v5
        with:
          python-version: "3.13"

      - name: Install Python dependencies
        run: |
          python -m pip install --upgrade pip
          python -m pip install poetry
          poetry install --no-root

      - name: Install latest stable Rust
        uses: dtolnay/rust-toolchain@stable

      - name: checkout website template
        run: |
          git clone https://github.com/bamler-lab/constriction.git --branch website-template --single-branch website
          rm -rf website/.git
          CONSTRICTION_VERSION=`poetry run python get_version.py`
          echo "Found constriction version $CONSTRICTION_VERSION."
          sed -i "s/<\!-- CONSTRICTION_VERSION -->/$CONSTRICTION_VERSION/g" website/index.html

      - name: generate license file
        run: |
          cargo install cargo-quickinstall
          cargo quickinstall cargo-about
          cargo about generate --features=pybindings about.hbs > website/license.html
          wc -l website/license.html

      - name: generate python API reference
        run: |
          poetry run maturin develop --features pybindings
          poetry run python pythondoc.py website/apidoc/python
          mv website/apidoc/python/constriction/* website/apidoc/python/
          rmdir website/apidoc/python/constriction

      - name: Save artifact with website
        uses: actions/upload-artifact@v4
        with:
          name: website
          path: ./website

      - name: Deploy website to gh-pages branch
        if: github.event_name == 'release'
        uses: peaceiris/actions-gh-pages@v3
        with:
          github_token: ${{ secrets.GITHUB_TOKEN }}
          publish_dir: ./website
          commit_message: Deploy

  rust-publish:
    needs: testall
    runs-on: ubuntu-latest
    steps:
      - uses: actions/checkout@v1

      - name: Install latest stable Rust
        uses: dtolnay/rust-toolchain@stable

      # We don't return an error here if `cargo publish` fails for the same reason why
      # we use `--skip-existing` in `twine upload` below.
      - name: Publish on crates.io
        if: github.event_name == 'release'
        run: |
          cargo login ${{ secrets.CARGO }}
          cargo publish || echo "Publishing failed."

  python-publish:
    needs: testall
    runs-on: ${{ matrix.os }}
    strategy:
      fail-fast: false
      matrix:
        os: [ubuntu-latest, macos-latest, windows-latest]
    steps:
      - uses: actions/checkout@v1

      - name: Install latest stable Rust
        uses: dtolnay/rust-toolchain@stable

      - name: Set up Python 3.8
        id: setup-python-3-8
        uses: actions/setup-python@v5
        with:
          python-version: 3.8

      - name: Set up Python 3.9
        id: setup-python-3-9
        uses: actions/setup-python@v5
        with:
          python-version: 3.9

      - name: Set up Python 3.10
        id: setup-python-3-10
        uses: actions/setup-python@v5
        with:
          python-version: "3.10"

      - name: Set up Python 3.11
        id: setup-python-3-11
        uses: actions/setup-python@v5
        with:
          python-version: "3.11"

      - name: Set up Python 3.12
        id: setup-python-3-12
        uses: actions/setup-python@v5
        with:
          python-version: "3.12"

      - name: Set up Python 3.13
        id: setup-python-3-13
        uses: actions/setup-python@v5
        with:
          python-version: "3.13"

      - name: generate license file
        shell: bash
        run: |
          rm LICENSE.*
          cargo install cargo-quickinstall
          cargo quickinstall cargo-about
          cargo about generate --features=pybindings about.hbs > LICENSE.html
          ls -l LICENSE*
          wc -l LICENSE*

      - name: Build wheels (ubuntu)
        if: matrix.os == 'ubuntu-latest'
        uses: messense/maturin-action@v1
        with:
          command: build
          manylinux: 2014
          args: --release --strip --features pybindings -i python3.8 python3.9 python3.10 python3.11 python3.12 python3.13

      - name: Build wheels (windows)
        if: matrix.os == 'windows-latest'
        uses: messense/maturin-action@v1
        with:
          command: build
          args: --release --strip --features pybindings -i C:\hostedtoolcache\windows\Python\${{ steps.setup-python-3-8.outputs.python-version }}\x64\python3.exe C:\hostedtoolcache\windows\Python\${{ steps.setup-python-3-9.outputs.python-version }}\x64\python3.exe C:\hostedtoolcache\windows\Python\${{ steps.setup-python-3-10.outputs.python-version }}\x64\python3.exe C:\hostedtoolcache\windows\Python\${{ steps.setup-python-3-11.outputs.python-version }}\x64\python3.exe C:\hostedtoolcache\windows\Python\${{ steps.setup-python-3-12.outputs.python-version }}\x64\python3.exe C:\hostedtoolcache\windows\Python\${{ steps.setup-python-3-13.outputs.python-version }}\x64\python3.exe

      - name: Build wheels for old Apple chips (macos)
        if: matrix.os == 'macos-latest'
        uses: messense/maturin-action@v1
        with:
          target: x86_64-apple-darwin
          command: build
          args: --release --strip --features pybindings -i python3.8 python3.9 python3.10 python3.11 python3.12 python3.13

      - name: Cross-build wheels for new Apple chips (macos)
        if: matrix.os == 'macos-latest'
        uses: messense/maturin-action@v1
        with:
          target: aarch64-apple-darwin
          command: build
          args: --release --strip --features pybindings -i python3.8 python3.9 python3.10 python3.11 python3.12 python3.13

      - name: Build universal2 wheels (macos)
        if: matrix.os == 'macos-latest'
        uses: messense/maturin-action@v1
        with:
          target: universal2-apple-darwin
          command: build
          args: --release --strip --features pybindings -i python3.8 python3.9 python3.10 python3.11 python3.12 python3.13

      - name: List wheels
        shell: bash
        run: ls -l ./target/wheels/

      - name: Save artifact with wheels for ${{ matrix.os }}
        uses: actions/upload-artifact@v4
        with:
          name: wheels-${{ matrix.os }}
          path: ./target/wheels/

      - name: Test install wheels
        shell: bash
        run: |
          for i in target/wheels/*.whl; do
            echo "Running: pip install $i ..."
            pip install "$i" || echo "WARNING: unable to install $i"

            echo "Testing if we can import constriction and numpy ..."
            python -c 'import constriction; import numpy; print(constriction.__file__)' || echo "WARNING: unable to import constriction or numpy ($i)"

            echo "Running: pip uninstall -y constriction numpy"
            pip uninstall -y constriction numpy
            echo
          done

      - name: Install Python dependencies (for twine)
        run: |
          python -m pip install --upgrade pip
          python -m pip install poetry
          poetry install --no-root

      # We use `--skip-existing` here so that we can run The release script again
      # (possibly after fixing maturin issues) if it failed on just some files.
      - name: Publish wheels
        if: github.event_name == 'release'
        shell: bash
        env:
          TWINE_USERNAME: __token__
          TWINE_PASSWORD: ${{ secrets.PYPI }}
        run: poetry run twine upload --skip-existing target/wheels/*.whl

      - name: Add wheels to Github release
        if: github.event_name == 'release'
        uses: softprops/action-gh-release@v1
        with:
          files: target/wheels/*.whl
        env:
          GITHUB_TOKEN: ${{ secrets.GITHUB_TOKEN }}<|MERGE_RESOLUTION|>--- conflicted
+++ resolved
@@ -49,12 +49,12 @@
       - name: Test in development mode
         env:
           RUSTFLAGS: "-D warnings"
-        run: cargo test
+        run: cargo test --features benchmark-internals
 
       - name: Test in release mode
         env:
           RUSTFLAGS: "-D warnings"
-        run: cargo test --release
+        run: cargo test --release --features benchmark-internals
 
       - name: "Install cargo-msrv"
         uses: taiki-e/install-action@v2
@@ -115,11 +115,7 @@
         env:
           RUSTFLAGS: "-Zrandomize-layout"
           MIRIFLAGS: "-Zmiri-symbolic-alignment-check -Zmiri-disable-isolation"
-<<<<<<< HEAD
-        run: cargo +${{ steps.rust-version.outputs.rustc }} miri test --no-fail-fast --all-targets --features benchmark-internals
-=======
-        run: cargo +${{ steps.rust-version.outputs.rustc }} miri test --no-fail-fast
->>>>>>> 088257d6
+        run: cargo +${{ steps.rust-version.outputs.rustc }} miri test --no-fail-fast --features benchmark-internals
 
   python-test:
     runs-on: ${{ matrix.os }}
