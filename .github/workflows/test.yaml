--- conflicted
+++ resolved
@@ -121,12 +121,7 @@
         env:
           RUSTFLAGS: "-Zrandomize-layout"
           MIRIFLAGS: "-Zmiri-symbolic-alignment-check -Zmiri-disable-isolation"
-<<<<<<< HEAD
-        run: |
-          cargo miri test --no-fail-fast --all-targets --features benchmark-internals
-=======
-        run: cargo +${{ steps.rust-version.outputs.rustc }} miri test --no-fail-fast --all-targets
->>>>>>> b4f1f7e9
+        run: cargo +${{ steps.rust-version.outputs.rustc }} miri test --no-fail-fast --all-targets --features benchmark-internals
 
   python-test:
     runs-on: ${{ matrix.os }}
