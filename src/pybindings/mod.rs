--- conflicted
+++ resolved
@@ -178,12 +178,8 @@
 /// [entropy models](stream/model.html).
 #[pymodule]
 #[pyo3(name = "constriction")]
-<<<<<<< HEAD
-fn init_module(_py: Python<'_>, module: &PyModule) -> PyResult<()> {
+fn init_module(_py: Python<'_>, module: &Bound<'_, PyModule>) -> PyResult<()> {
     module.add_wrapped(wrap_pymodule!(init_quant))?;
-=======
-fn init_module(_py: Python<'_>, module: &Bound<'_, PyModule>) -> PyResult<()> {
->>>>>>> 088257d6
     module.add_wrapped(wrap_pymodule!(init_stream))?;
     module.add_wrapped(wrap_pymodule!(init_symbol))?;
     Ok(())
