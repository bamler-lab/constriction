--- conflicted
+++ resolved
@@ -178,214 +178,13 @@
 /// [entropy models](stream/model.html).
 #[pymodule]
 #[pyo3(name = "constriction")]
-<<<<<<< HEAD
-fn init_module(_py: Python<'_>, module: &Bound<'_, PyModule>) -> PyResult<()> {
-    module.add_wrapped(wrap_pymodule!(init_quant))?;
-    module.add_wrapped(wrap_pymodule!(init_stream))?;
-    module.add_wrapped(wrap_pymodule!(init_symbol))?;
-    Ok(())
-}
-
-/// Experimental quantization methods.
-///
-/// This module is a work in progress that will provide fast quantization methods that go beyond
-/// simple rounding to a uniform grid. Quantization is mostly necessary for lossy compression of
-/// continuous (i.e., floating point) data. However, quantization can also arise in lossless
-/// compression for discrete data if one uses a latent variable model with continuous latents. Also,
-/// the quantization methods provided in this module are generic over data types and not restricted
-/// to floating point data as long as a distortion metric exists.
-///
-/// ## The Quantization Problem
-///
-/// Quantizing a collection of points involves solving three optimization problems:
-///
-/// 1. finding a good discrete set of *grid points* to which we quantize the original points;
-/// 2. mapping each point to a grid point that is close (in some distortion metric) to the original
-///    point; and
-/// 3. making sure the collection of all quantized points has low entropy.
-///
-/// For optimal performance, all three quantization techniques should ideally be optimized jointly.
-/// However, this is difficult to do in practice, and various quantization techniques make different
-/// tradeoffs. For example, the simplest form of quantization rounds to the nearest neighbor in a
-/// uniform grid, which neglects optimization problems 1 and 3. On the other hand, various vector
-/// quantization methods focus on optimization problem 1, but they often neglect problem 3, and they
-/// often use a rather simple distortion metric (e.g., Euclidean distance) for optimization
-/// problem 2. [Variational Bayesian Quantization (VBQ)] uses a more advanced distortion metric, and
-/// it addresses optimization problem 3 through a rate/distortion optimization, where the "rate"
-/// term is a somewhat heuristic approximation of the entropy of the quantized points. However, the
-/// original version of VBQ addresses optimization problem 1 rather poorly, especially in the
-/// low-bit rate regime.
-///
-/// ## Module Structure
-///
-/// The core of this module is the class `EmpiricalDistribution`, which is a dynamic data structure
-/// that can be used to represent the empirical frequencies of values in a collection of points that
-/// one wants to quantize. Quantization methods use an `EmpiricalDistribution` to inform the
-/// (original) positioning of grid points (optimization problem 1 above), and to quickly estimate
-/// how many points out of the collection will be mapped to each grid point (for optimization
-/// problem 3 above).
-///
-/// Currently, the only implemented quantization method is Variational Bayesian Quantization (see
-/// functions `vbq` and `vbq_`). But the plan for future versions of `constriction` is to add other
-/// quantization methods, and to design them modular enough so that they can be combined in order
-/// to address all three of the above optimization problems. How to achieve this modularity is an
-/// ongoing research question, which is why the APIs in this module are less stable than the APIs in
-/// the `stream` and `symbol` modules, and will likely change significantly in future versions of
-/// `constriction` (in accordance with SemVer guarantees).
-///
-/// [Variational Bayesian Quantization (VBQ)]: http://proceedings.mlr.press/v119/yang20a/yang20a.pdf
-#[pymodule]
-#[pyo3(name = "quant")]
-fn init_quant(py: Python<'_>, module: &Bound<'_, PyModule>) -> PyResult<()> {
-    quant::init_module(py, module)
-}
-
-/// Stream codes, i.e., entropy codes that amortize compressed bits over several symbols.
-///
-/// We provide two main stream codes:
-///
-/// - **Range Coding** [1, 2] (in submodule [`queue`](stream/queue.html)), which is a computationally
-///   more efficient variant of Arithmetic Coding [3], and which has "queue" semantics ("first in
-///   first out", i.e., symbols get decoded in the same order in which they were encoded); and
-/// - **Asymmetric Numeral Systems (ANS)** [4] (in submodule [`stack`](stream/stack.html)), which has
-///   "stack" semantics ("last in first out", i.e., symbols get decoded in *reverse* order compared
-///   to the the order  in which they got encoded).
-///
-/// In addition, the submodule [`model`](stream/model.html) provides common entropy models and
-/// wrappers for defining your own entropy models (or for using models from the popular `scipy`
-/// package in `constriction`). These entropy models can be used with both of the above stream
-/// codes.
-///
-/// We further provide an experimental new "Chain Coder"  (in submodule [`chain`](stream/chain.html)),
-/// which is intended for special new compression methods.
-///
-/// ## Examples
-///
-/// See top of the documentations of both submodules [`queue`](stream/queue.html) and
-/// [`stack`](stream/stack.html).
-///
-/// ## References
-///
-/// [1] Pasco, Richard Clark. Source coding algorithms for fast data compression. Diss.
-/// Stanford University, 1976.
-///
-/// [2] Martin, G. Nigel N. "Range encoding: an algorithm for removing redundancy from a
-/// digitised message." Proc. Institution of Electronic and Radio Engineers International
-/// Conference on Video and Data Recording. 1979.
-///
-/// [3] Rissanen, Jorma, and Glen G. Langdon. "Arithmetic coding." IBM Journal of research
-/// and development 23.2 (1979): 149-162.
-///
-/// [4] Duda, Jarek, et al. "The use of asymmetric numeral systems as an accurate
-/// replacement for Huffman coding." 2015 Picture Coding Symposium (PCS). IEEE, 2015.
-#[pymodule]
-#[pyo3(name = "stream")]
-fn init_stream(py: Python<'_>, module: &Bound<'_, PyModule>) -> PyResult<()> {
-    stream::init_module(py, module)
-}
-
-/// Symbol codes. Mainly provided for teaching purpose. You'll probably want to use a
-/// [stream code](stream.html) instead.
-///
-/// Symbol codes encode messages (= sequences of symbols) by compressing each symbol
-/// individually and then concatenating the compressed representations of the symbols
-/// (called code words). This has the advantage of being conceptually simple, but the
-/// disadvantage of incurring an overhead of up to almost 1 bit *per symbol*. The overhead
-/// is most significant in the regime of low entropy per symbol (often the regime of novel
-/// machine-learning based compression methods), since each (nontrivial) symbol in a symbol
-/// code contributes at least 1 bit to the total bitrate of the message, even if its
-/// information content is only marginally above zero.
-///
-/// This module defines the types `QueueEncoder`, `QueueDecoder`, and `StackCoder`, which
-/// are essentially just efficient containers for of growable bit strings. The interesting
-/// part happens in the so-called code book, which defines how symbols map to code words. We
-/// provide the Huffman Coding algorithm in the submodule [`huffman`](symbol/huffman.html),
-/// which calculates an optimal code book for a given probability distribution.
-///
-/// ## Examples
-///
-/// The following two examples both encode and then decode a sequence of symbols using the
-/// same entropy model for each symbol. We could as well use a different entropy model for
-/// each symbol, but it would make the examples more lengthy.
-///
-/// - Example 1: Encoding and decoding with "queue" semantics ("first in first out", i.e.,
-///   we'll decode symbols in the same order in which we encode them):
-///
-/// ```python
-/// import constriction
-/// import numpy as np
-///
-/// # Define an entropy model over the (implied) alphabet {0, 1, 2, 3}:
-/// probabils = np.array([0.3, 0.2, 0.4, 0.1], dtype=np.float32)
-///
-/// # Encode some example message, using the same model for each symbol here:
-/// message = [1, 3, 2, 3, 0, 1, 3, 0, 2, 1, 1, 3, 3, 1, 2, 0, 1, 3, 1]
-/// encoder = constriction.symbol.QueueEncoder()
-/// encoder_codebook = constriction.symbol.huffman.EncoderHuffmanTree(probabils)
-/// for symbol in message:
-///     encoder.encode_symbol(symbol, encoder_codebook)
-///
-/// # Obtain the compressed representation and the bitrate:
-/// compressed, bitrate = encoder.get_compressed()
-/// print(compressed, bitrate) # (prints: [3756389791, 61358], 48)
-/// print(f"(in binary: {[bin(word) for word in compressed]}")
-///
-/// # Decode the message
-/// decoder = constriction.symbol.QueueDecoder(compressed)
-/// decoded = []
-/// decoder_codebook = constriction.symbol.huffman.DecoderHuffmanTree(probabils)
-/// for symbol in range(19):
-///     decoded.append(decoder.decode_symbol(decoder_codebook))
-///
-/// assert decoded == message # (verifies correctness)
-/// ```
-///
-/// - Example 2: Encoding and decoding with "stack" semantics ("last in first out", i.e.,
-///   we'll encode symbols from back to front and then decode them from front to back):
-///
-/// ```python
-/// import constriction
-/// import numpy as np
-///
-/// # Define an entropy model over the (implied) alphabet {0, 1, 2, 3}:
-/// probabils = np.array([0.3, 0.2, 0.4, 0.1], dtype=np.float32)
-///
-/// # Encode some example message, using the same model for each symbol here:
-/// message = [1, 3, 2, 3, 0, 1, 3, 0, 2, 1, 1, 3, 3, 1, 2, 0, 1, 3, 1]
-/// coder = constriction.symbol.StackCoder()
-/// encoder_codebook = constriction.symbol.huffman.EncoderHuffmanTree(probabils)
-/// for symbol in reversed(message): # Note: reversed
-///     coder.encode_symbol(symbol, encoder_codebook)
-///
-/// # Obtain the compressed representation and the bitrate:
-/// compressed, bitrate = coder.get_compressed()
-/// print(compressed, bitrate) # (prints: [[2818274807, 129455] 48)
-/// print(f"(in binary: {[bin(word) for word in compressed]}")
-///
-/// # Decode the message (we could explicitly construct a decoder:
-/// # `decoder = constriction.symbol.StackCoder(compressed)`
-/// # but we can also also reuse our existing `coder` for decoding):
-/// decoded = []
-/// decoder_codebook = constriction.symbol.huffman.DecoderHuffmanTree(probabils)
-/// for symbol in range(19):
-///     decoded.append(coder.decode_symbol(decoder_codebook))
-///
-/// assert decoded == message # (verifies correctness)
-/// ```
-#[pymodule]
-#[pyo3(name = "symbol")]
-fn init_symbol(py: Python<'_>, module: &Bound<'_, PyModule>) -> PyResult<()> {
-    symbol::init_module(py, module)
-}
-
-=======
 fn init_module(module: &Bound<'_, PyModule>) -> PyResult<()> {
+    module.add_wrapped(wrap_pymodule!(quant::init_module))?;
     module.add_wrapped(wrap_pymodule!(stream::init_module))?;
     module.add_wrapped(wrap_pymodule!(symbol::init_module))?;
     Ok(())
 }
 
->>>>>>> 376e8738
 #[derive(Debug, Clone)]
 pub enum PyReadonlyFloatArray<'py, D: ndarray::Dimension> {
     F32(PyReadonlyArray<'py, f32, D>),
