//! Entropy Coding Primitives for Research and Production
//!
//! The `constriction` crate provides a set of composable entropy coding algorithms with a
//! focus on correctness, versatility, ease of use, compression performance, and
//! computational efficiency. The goals of `constriction` are to three-fold:
//!
//! 1. **to facilitate research on novel lossless and lossy compression methods** by
//!    providing a *composable* set of entropy coding primitives rather than a rigid
//!    implementation of a single preconfigured method;
//! 2. **to simplify the transition from research code to production software** by exposing
//!    the exact same functionality via both a Python API (for rapid prototyping on research
//!    code) and a Rust API (for turning successful prototypes into production); and
//! 3. **to serve as a teaching resource** by providing a wide range of entropy coding
//!    algorithms within a single consistent framework, thus making the various algorithms
//!    easily discoverable and comparable on example models and data. [Additional teaching
//!    material](https://robamler.github.io/teaching/compress21/) is being made publicly
//!    available as a by-product of an ongoing university course on data compression with
//!    deep probabilistic models.
//!
//! For an example of a compression codec that started as research code in Python and was
//! then deployed as a fast and dependency-free WebAssembly module using `constriction`'s
//! Rust API, have a look at [The Linguistic Flux
//! Capacitor](https://robamler.github.io/linguistic-flux-capacitor).
//!
//! # Project Status
//!
//! We currently provide implementations of the following entropy coding algorithms:
//!
//! - **Asymmetric Numeral Systems (ANS):** a fast modern entropy coder with near-optimal
//!   compression effectiveness that supports advanced use cases like bits-back coding.
//! - **Range Coding:** a computationally efficient variant of Arithmetic Coding, that has
//!   essentially the same compression effectiveness as ANS Coding but operates as a queue
//!   ("first in first out"), which makes it preferable for autoregressive models.
//! - **Chain Coding:** an experimental new entropy coder that combines the (net)
//!   effectiveness of stream codes with the locality of symbol codes; it is meant for
//!   experimental new compression approaches that perform joint inference, quantization,
//!   and bits-back coding in an end-to-end optimization. This experimental coder is mainly
//!   provided to prove to ourselves that the API for encoding and decoding, which is shared
//!   across all stream coders, is flexible enough to express complex novel tasks.
//! - **Huffman Coding:** a well-known symbol code, mainly provided here for teaching
//!   purpose; you'll usually want to use a stream code like ANS or Range Coding instead
//!   since symbol codes can have a considerable overhead on the bitrate, especially in the
//!   regime of low entropy per symbol, which is common in machine-learning based
//!   compression methods.
//!
//! Further, `constriction` provides implementations of common probability distributions in
//! fixed-point arithmetic, which can be used as entropy models in either of the above
//! stream codes. The crate also provides adapters for turning custom probability
//! distributions into exactly invertible fixed-point arithmetic.
//!
//! The provided implementations of entropy coding algorithms and probability distributions
//! are extensively tested and should be considered reliable (except for the still
//! experimental Chain Coder). However, their APIs may change in future versions of
//! `constriction` if more user experience reveals any shortcomings of the current APIs in
//! terms of ergonomics. Please [file an
//! issue](https://github.com/bamler-lab/constriction/issues) if you run into a scenario
//! where the current APIs are suboptimal.
//!
//! # Quick Start With the Rust API
//!
//! You are currently reading the documentation of `constriction`'s Rust API. If Rust is not
//! your language of choice then head over to the [Python API
//! Documentation](https://bamler-lab.github.io/constriction/apidoc/python/). The Rust API
//! provides efficient and composable entropy coding primitives that can be adjusted to a
//! fine degree of detail using type parameters and const generics (type aliases with sane
//! defaults for all generic parameters are provided as a guidance). The Python API exposes
//! the most common use cases of these entropy coding primitives to an environment that
//! feels more natural to many data scientists.
//!
//! ## Setup
//!
//! To use `constriction` in your Rust project, just add the following line to the
//! `[dependencies]` section of your `Cargo.toml`:
//!
//! ```toml
//! [dependencies]
//! constriction = "0.3.5"
//! ```
//!
//! ## System Requirements
//!
//! `constriction` requires Rust version 1.51 or later for its use of the
//! `min_const_generics` feature. If you have an older version of Rust, update to the latest
//! version by running `rustup update stable`.
//!
//! ## Encoding Example
//!
//! In this example, we'll encode some symbols using a quantized Gaussian distribution as
//! entropy model. Each symbol will be modeled by a quantized Gaussian  with a different
//! mean and standard deviation (so that the example is not too simplistic). We'll use the
//! `probability` crate for the Gaussian distributions, so also add the following dependency
//! to your `Cargo.toml`:
//!
//! ```toml
//! probability = "0.20"
//! ```
//!
//! Now, let's encode (i.e., compress) some symbols. We'll use an Asymmetric Numeral Systems
//! (ANS) Coder here for its speed and compression performance. We'll discuss how you could
//! replace the ANS Coder with a Range Coder or a symbol code like Huffman Coding
//! [below](#exercise).
//!
//! ```
//! use constriction::stream::{stack::DefaultAnsCoder, model::DefaultLeakyQuantizer};
//! use probability::distribution::Gaussian;
//!
//! fn encode_sample_data() -> Vec<u32> {
//!     // Create an empty ANS Coder with default word and state size:
//!     let mut coder = DefaultAnsCoder::new();
//!
//!     // Some made up data and entropy models for demonstration purpose:
//!     let symbols = [23i32, -15, 78, 43, -69];
//!     let means = [35.2, -1.7, 30.1, 71.2, -75.1];
//!     let stds = [10.1, 25.3, 23.8, 35.4, 3.9];
//!
//!     // Create an adapter that integrates 1-d probability density functions over bins
//!     // `[n - 0.5, n + 0.5)` for all integers `n` from `-100` to `100` using fixed point
//!     // arithmetic with default precision, guaranteeing a nonzero probability for each bin:
//!     let quantizer = DefaultLeakyQuantizer::new(-100..=100);
//!
//!     // Encode the data (in reverse order, since ANS Coding operates as a stack):
//!     coder.encode_symbols_reverse(
//!         symbols.iter().zip(&means).zip(&stds).map(
//!             |((&sym, &mean), &std)| (sym, quantizer.quantize(Gaussian::new(mean, std)))
//!     )).unwrap();
//!
//!     // Retrieve the compressed representation (filling it up to full words with zero bits).
//!     coder.into_compressed().unwrap()
//! }
//!
//! assert_eq!(encode_sample_data(), [0x421C_7EC3, 0x000B_8ED1]);
//! ```
//!
//! ## Decoding Example
//!
//! Now, let's reconstruct the sample data from its compressed representation.
//!
//! ```
//! use constriction::stream::{stack::DefaultAnsCoder, model::DefaultLeakyQuantizer, Decode};
//! use probability::distribution::Gaussian;
//!
//! fn decode_sample_data(compressed: Vec<u32>) -> Vec<i32> {
//!     // Create an ANS Coder with default word and state size from the compressed data:
//!     // (ANS uses the same type for encoding and decoding, which makes the method very flexible
//!     // and allows interleaving small encoding and decoding chunks, e.g., for bits-back coding.)
//!     let mut coder = DefaultAnsCoder::from_compressed(compressed).unwrap();
//!
//!     // Same entropy models and quantizer we used for encoding:
//!     let means = [35.2, -1.7, 30.1, 71.2, -75.1];
//!     let stds = [10.1, 25.3, 23.8, 35.4, 3.9];
//!     let quantizer = DefaultLeakyQuantizer::new(-100..=100);
//!
//!     // Decode the data:
//!     coder.decode_symbols(
//!         means.iter().zip(&stds).map(
//!             |(&mean, &std)| quantizer.quantize(Gaussian::new(mean, std))
//!     )).collect::<Result<Vec<_>, _>>().unwrap()
//! }
//!
//! assert_eq!(decode_sample_data(vec![0x421C_7EC3, 0x000B_8ED1]), [23, -15, 78, 43, -69]);
//! ```
//!
//! ## Exercise
//!
//! Try out the above examples and verify that decoding reconstructs the original data. Then
//! see how easy `constriction` makes it to replace the ANS Coder with a Range Coder by
//! making the following substitutions:
//!
//! **In the encoder,**
//!
//! - replace `constriction::stream::stack::DefaultAnsCoder` with
//!   `constriction::stream::queue::DefaultRangeEncoder`; and
//! - replace `coder.encode_symbols_reverse` with `coder.encode_symbols` (you no longer need
//!   to encode symbols in reverse order since Range Coding operates as a queue, i.e.,
//!   first-in-first-out). You'll also have to add the line
//!   `use constriction::stream::Encode;` to the top of the file to bring the trait method
//!   `encode_symbols` into scope.
//!
//! **In the decoder,**
//!
//! - replace `constriction::stream::stack::DefaultAnsCoder` with
//!   `constriction::stream::queue::DefaultRangeDecoder` (note that Range Coding
//!   distinguishes between an encoder and a decoder type since the encoder writes to the
//!   back while the decoder reads from the front; by contrast, ANS Coding is a stack, i.e.,
//!   it reads and writes at the same position and allows interleaving reads and writes).
//!
//! *Remark:* You could also use a symbol code like Huffman Coding (see module [`symbol`])
//! but that would have considerably worse compression performance, especially on large
//! files, since symbol codes always emit an integer number of bits per compressed symbol,
//! even if the information content of the symbol is a fractional number (stream codes like
//! ANS and Range Coding *effectively* emit a fractional number of bits per symbol since
//! they amortize over several symbols).
//!
//! The above replacements should lead you to something like this:
//!
//! ```
//! use constriction::stream::{
//!     model::DefaultLeakyQuantizer,
//!     queue::{DefaultRangeEncoder, DefaultRangeDecoder},
//!     Encode, Decode,
//! };
//! use probability::distribution::Gaussian;
//!
//! fn encode_sample_data() -> Vec<u32> {
//!     // Create an empty Range Encoder with default word and state size:
//!     let mut encoder = DefaultRangeEncoder::new();
//!
//!     // Same made up data, entropy models, and quantizer as in the ANS Coding example above:
//!     let symbols = [23i32, -15, 78, 43, -69];
//!     let means = [35.2, -1.7, 30.1, 71.2, -75.1];
//!     let stds = [10.1, 25.3, 23.8, 35.4, 3.9];
//!     let quantizer = DefaultLeakyQuantizer::new(-100..=100);
//!
//!     // Encode the data (this time in normal order, since Range Coding is a queue):
//!     encoder.encode_symbols(
//!         symbols.iter().zip(&means).zip(&stds).map(
//!             |((&sym, &mean), &std)| (sym, quantizer.quantize(Gaussian::new(mean, std)))
//!     )).unwrap();
//!
//!     // Retrieve the (sealed up) compressed representation.
//!     encoder.into_compressed().unwrap()
//! }
//!
//! fn decode_sample_data(compressed: Vec<u32>) -> Vec<i32> {
//!     // Create a Range Decoder with default word and state size from the compressed data:
//!     let mut decoder = DefaultRangeDecoder::from_compressed(compressed).unwrap();
//!
//!     // Same entropy models and quantizer we used for encoding:
//!     let means = [35.2, -1.7, 30.1, 71.2, -75.1];
//!     let stds = [10.1, 25.3, 23.8, 35.4, 3.9];
//!     let quantizer = DefaultLeakyQuantizer::new(-100..=100);
//!
//!     // Decode the data:
//!     decoder.decode_symbols(
//!         means.iter().zip(&stds).map(
//!             |(&mean, &std)| quantizer.quantize(Gaussian::new(mean, std))
//!     )).collect::<Result<Vec<_>, _>>().unwrap()
//! }
//!
//! let compressed = encode_sample_data();
//!
//! // We'll get a different compressed representation than in the ANS Coding
//! // example because we're using a different entropy coding algorithm ...
//! assert_eq!(compressed, [0x1C31EFEB, 0x87B430DA]);
//!
//! // ... but as long as we decode with the matching algorithm we can still reconstruct the data:
//! assert_eq!(decode_sample_data(compressed), [23, -15, 78, 43, -69]);
//! ```
//!
//! # Where to Go Next?
//!
//! If you already have an entropy model and you just want to encode and decode some
//! sequence of symbols then you can probably start by adjusting the above
//! [examples](#encoding-example) to your needs. Or have a closer look at the [`stream`]
//! module.
//!
//! If you're still new to the concept of entropy coding then check out the [teaching
//! material](https://robamler.github.io/teaching/compress21/).

#![no_std]
#![warn(rust_2018_idioms, missing_debug_implementations)]

extern crate alloc;

#[cfg(feature = "std")]
extern crate std;

#[cfg(feature = "pybindings")]
mod pybindings;

pub mod backends;
pub mod quant;
pub mod stream;
pub mod symbol;

use core::{
    convert::{Infallible, TryFrom},
    fmt::{Binary, Debug, Display, LowerHex, UpperHex},
    hash::Hash,
    num::{NonZeroU16, NonZeroU32, NonZeroU64, NonZeroU8, NonZeroUsize},
};

use num_traits::{
    float::FloatCore, AsPrimitive, PrimInt, Unsigned, WrappingAdd, WrappingMul, WrappingSub,
};

// READ WRITE SEMANTICS =======================================================

/// A trait for marking how reading and writing order relate to each other.
///
/// This is currently only used in the [`backends`] module. Future versions of
/// `constriction` may expand its use to frontends.
pub trait Semantics: Default {}

/// Zero sized marker struct for last-in-first-out read/write [`Semantics`]
///
/// This type typically only comes up in advanced use cases that are generic over read/write
/// semantics. If you are looking for an entropy coder that operates as a stack, check out
/// the module [`stream::stack`].
#[derive(Debug, Default)]
pub struct Stack {}
impl Semantics for Stack {}

/// Zero sized marker struct for first-in-first-out read/write [`Semantics`]
///
/// This type typically only comes up in advanced use cases that are generic over read/write
/// semantics. If you are looking for an entropy coder that operates as a queue, check out
/// the module [`stream::queue`].
#[derive(Debug, Default)]
pub struct Queue {}
impl Semantics for Queue {}

// GENERIC ERROR TYPES ========================================================

#[derive(Debug, Clone, PartialEq, Eq)]
pub enum CoderError<FrontendError, BackendError> {
    Frontend(FrontendError),
    Backend(BackendError),
}

impl<FrontendError, BackendError> CoderError<FrontendError, BackendError> {
    pub fn map_frontend<E>(self, f: impl Fn(FrontendError) -> E) -> CoderError<E, BackendError> {
        match self {
            Self::Frontend(err) => CoderError::Frontend(f(err)),
            Self::Backend(err) => CoderError::Backend(err),
        }
    }

    pub fn map_backend<E>(self, f: impl Fn(BackendError) -> E) -> CoderError<FrontendError, E> {
        match self {
            Self::Backend(err) => CoderError::Backend(f(err)),
            Self::Frontend(err) => CoderError::Frontend(err),
        }
    }
}

impl<BackendError: Display, FrontendError: Display> Display
    for CoderError<FrontendError, BackendError>
{
    fn fmt(&self, f: &mut core::fmt::Formatter<'_>) -> core::fmt::Result {
        match self {
            Self::Frontend(err) => write!(f, "Invalid compressed data: {err}"),
            Self::Backend(err) => write!(f, "Error while reading compressed data: {err}"),
        }
    }
}

#[cfg(feature = "std")]
impl<FrontendError: std::error::Error + 'static, BackendError: std::error::Error + 'static>
    std::error::Error for CoderError<FrontendError, BackendError>
{
    fn source(&self) -> Option<&(dyn std::error::Error + 'static)> {
        match self {
            Self::Frontend(source) => Some(source),
            Self::Backend(source) => Some(source),
        }
    }
}

impl<FrontendError, BackendError> From<BackendError> for CoderError<FrontendError, BackendError> {
    fn from(read_error: BackendError) -> Self {
        Self::Backend(read_error)
    }
}

impl<FrontendError> CoderError<FrontendError, Infallible> {
    fn into_frontend_error(self) -> FrontendError {
        #[allow(unreachable_patterns)]
        match self {
            CoderError::Frontend(frontend_error) => frontend_error,
            CoderError::Backend(infallible) => match infallible {},
        }
    }
}

type DefaultEncoderError<BackendError> = CoderError<DefaultEncoderFrontendError, BackendError>;

#[derive(Debug, Clone, PartialEq, Eq)]
pub enum DefaultEncoderFrontendError {
    /// Tried to encode a symbol with zero probability under the used entropy model.
    ///
    /// This error can usually be avoided by using a "leaky" distribution, as the
    /// entropy model, i.e., a distribution that assigns a nonzero probability to all
    /// symbols within a finite domain. Leaky distributions can be constructed with,
    /// e.g., a [`LeakyQuantizer`](models/struct.LeakyQuantizer.html) or with
    /// [`LeakyCategorical::from_floating_point_probabilities`](
    /// models/struct.LeakyCategorical.html#method.from_floating_point_probabilities).
    ImpossibleSymbol,
}

impl Display for DefaultEncoderFrontendError {
    fn fmt(&self, f: &mut core::fmt::Formatter<'_>) -> core::fmt::Result {
        match self {
            Self::ImpossibleSymbol => write!(
                f,
                "Tried to encode symbol that has zero probability under the used entropy model."
            ),
        }
    }
}

#[cfg(feature = "std")]
impl std::error::Error for DefaultEncoderFrontendError {}

impl DefaultEncoderFrontendError {
    #[inline(always)]
    const fn into_coder_error<BackendError>(self) -> DefaultEncoderError<BackendError> {
        DefaultEncoderError::Frontend(self)
    }
}

/// Trait for coders or backends that *might* implement [`Pos`] and/or [`Seek`]
///
/// If a type implements `PosSeek` then that doesn't necessarily mean that it also
/// implements [`Pos`] or [`Seek`]. Implementing `PosSeek` only fixes the common `Position`
/// type that is used *if* the type implements `Pos` and/or `Seek`.
pub trait PosSeek {
    type Position: Clone;
}

/// A trait for entropy coders that keep track of their current position within the
/// compressed data.
///
/// This is the counterpart of [`Seek`]. Call [`Pos::pos`] to record
/// "snapshots" of an entropy coder, and then call [`Seek::seek`] at a later time
/// to jump back to these snapshots. See examples in the documentations of [`Seek`]
/// and [`Seek::seek`].
pub trait Pos: PosSeek {
    /// Returns the position in the compressed data, in units of `Word`s.
    ///
    /// It is up to the entropy coder to define what constitutes the beginning and end
    /// positions within the compressed data (for example, a [`AnsCoder`] begins encoding
    /// at position zero but it begins decoding at position `ans.buf().len()`).
    ///
    /// [`AnsCoder`]: stream::stack::AnsCoder
    fn pos(&self) -> Self::Position;
}

/// A trait for entropy coders that support random access.
///
/// This is the counterpart of [`Pos`]. While [`Pos::pos`] can be used to
/// record "snapshots" of an entropy coder, [`Seek::seek`] can be used to jump to these
/// recorded snapshots.
///
/// Not all entropy coders that implement `Pos` also implement `Seek`. For example,
/// [`DefaultAnsCoder`] implements `Pos` but it doesn't implement `Seek` because it
/// supports both encoding and decoding and therefore always operates at the head. In
/// such a case one can usually obtain a seekable entropy coder in return for
/// surrendering some other property. For example, `DefaultAnsCoder` provides the methods
/// [`as_seekable_decoder`] and [`into_seekable_decoder`] that return a decoder which
/// implements `Seek` but which can no longer be used for encoding (i.e., it doesn't
/// implement [`Encode`]).
///
/// # Example
///
/// ```
/// use constriction::stream::{
///     model::DefaultContiguousCategoricalEntropyModel, stack::DefaultAnsCoder, Decode
/// };
/// use constriction::{Pos, Seek};
///
/// // Create a `AnsCoder` encoder and an entropy model:
/// let mut ans = DefaultAnsCoder::new();
/// let probabilities = vec![0.03, 0.07, 0.1, 0.1, 0.2, 0.2, 0.1, 0.15, 0.05];
/// let entropy_model = DefaultContiguousCategoricalEntropyModel
///     ::from_floating_point_probabilities_fast(&probabilities, None).unwrap();
///
/// // Encode some symbols in two chunks and take a snapshot after each chunk.
/// let symbols1 = vec![8, 2, 0, 7];
/// ans.encode_iid_symbols_reverse(&symbols1, &entropy_model).unwrap();
/// let snapshot1 = ans.pos();
///
/// let symbols2 = vec![3, 1, 5];
/// ans.encode_iid_symbols_reverse(&symbols2, &entropy_model).unwrap();
/// let snapshot2 = ans.pos();
///
/// // As discussed above, `DefaultAnsCoder` doesn't impl `Seek` but we can get a decoder that does:
/// let mut seekable_decoder = ans.as_seekable_decoder();
///
/// // `seekable_decoder` is still a `AnsCoder`, so decoding would start with the items we encoded
/// // last. But since it implements `Seek` we can jump ahead to our first snapshot:
/// seekable_decoder.seek(snapshot1);
/// let decoded1 = seekable_decoder
///     .decode_iid_symbols(4, &entropy_model)
///     .collect::<Result<Vec<_>, _>>()
///     .unwrap();
/// assert_eq!(decoded1, symbols1);
///
/// // We've reached the end of the compressed data ...
/// assert!(seekable_decoder.is_empty());
///
/// // ... but we can still jump to somewhere else and continue decoding from there:
/// seekable_decoder.seek(snapshot2);
///
/// // Creating snapshots didn't mutate the coder, so we can just decode through `snapshot1`:
/// let decoded_both = seekable_decoder.decode_iid_symbols(7, &entropy_model).map(Result::unwrap);
/// assert!(decoded_both.eq(symbols2.into_iter().chain(symbols1)));
/// assert!(seekable_decoder.is_empty()); // <-- We've reached the end again.
/// ```
///
/// [`Encode`]: stream::Encode
/// [`DefaultAnsCoder`]: stream::stack::DefaultAnsCoder
/// [`as_seekable_decoder`]: stream::stack::AnsCoder::as_seekable_decoder
/// [`into_seekable_decoder`]: stream::stack::AnsCoder::into_seekable_decoder
pub trait Seek: PosSeek {
    /// Jumps to a given position in the compressed data.
    ///
    /// The argument `pos` is the same pair of values returned by
    /// [`Pos::pos`], i.e., it is a tuple of the position in the compressed
    /// data and the `State` to which the entropy coder should be restored. Both values
    /// are absolute (i.e., seeking happens independently of the current state or
    /// position of the entropy coder). The position is measured in units of
    /// `Word`s (see second example below where we manipulate a position
    /// obtained from `Pos::pos` in order to reflect a manual reordering of
    /// the `Word`s in the compressed data).
    ///
    /// # Examples
    ///
    /// The method takes the position and state as a tuple rather than as independent
    /// method arguments so that one can simply pass in the tuple obtained from
    /// [`Pos::pos`] as sketched below:
    ///
    /// ```
    /// // Step 1: Obtain an encoder and encode some data (omitted for brevity) ...
    /// # use constriction::{stream::stack::DefaultAnsCoder, Pos, Seek};
    /// # let encoder = DefaultAnsCoder::new();
    ///
    /// // Step 2: Take a snapshot by calling `Pos::pos`:
    /// let snapshot = encoder.pos(); // <-- Returns a tuple `(pos, state)`.
    ///
    /// // Step 3: Encode some more data and then obtain a decoder (omitted for brevity) ...
    /// # let mut decoder = encoder.as_seekable_decoder();
    ///
    /// // Step 4: Jump to snapshot by calling `Seek::seek`:
    /// decoder.seek(snapshot); // <-- No need to deconstruct `snapshot` into `(pos, state)`.
    /// ```
    ///
    /// For more fine-grained control, one may want to assemble the tuple
    /// `pos` manually. For example, a [`DefaultAnsCoder`] encodes data from
    /// front to back and then decodes the data in the reverse direction from back to
    /// front. Decoding from back to front may be inconvenient in some use cases, so one
    /// might prefer to instead reverse the order of the `Word`s once encoding
    /// is finished, and then decode them in the more natural direction from front to
    /// back. Reversing the compressed data changes the position of each
    /// `Word`, and so any positions obtained from `Pos` need to be adjusted
    /// accordingly before they may be passed to `seek`, as in the following example:
    ///
    /// ```
    /// use constriction::{
    ///     stream::{model::LeakyQuantizer, stack::{DefaultAnsCoder, AnsCoder}, Decode},
    ///     Pos, Seek
    /// };
    ///
    /// // Construct a `DefaultAnsCoder` for encoding and an entropy model:
    /// let mut encoder = DefaultAnsCoder::new();
    /// let quantizer = LeakyQuantizer::<_, _, u32, 24>::new(-100..=100);
    /// let entropy_model = quantizer.quantize(probability::distribution::Gaussian::new(0.0, 10.0));
    ///
    /// // Encode two chunks of symbols and take a snapshot in-between:
    /// encoder.encode_iid_symbols_reverse(-100..40, &entropy_model).unwrap();
    /// let (mut snapshot_pos, snapshot_state) = encoder.pos();
    /// encoder.encode_iid_symbols_reverse(50..101, &entropy_model).unwrap();
    ///
    /// // Obtain compressed data, reverse it, and create a decoder that reads it from front to back:
    /// let mut compressed = encoder.into_compressed().unwrap();
    /// compressed.reverse();
    /// snapshot_pos = compressed.len() - snapshot_pos; // <-- Adjusts the snapshot position.
    /// let mut decoder = AnsCoder::from_reversed_compressed(compressed).unwrap();
    ///
    /// // Since we chose to encode onto a stack, decoding yields the last encoded chunk first:
    /// assert_eq!(decoder.decode_symbol(entropy_model).unwrap(), 50);
    /// assert_eq!(decoder.decode_symbol(entropy_model).unwrap(), 51);
    ///
    /// // To jump to our snapshot, we have to use the adjusted `snapshot_pos`:
    /// decoder.seek((snapshot_pos, snapshot_state));
    /// assert!(decoder.decode_iid_symbols(140, &entropy_model).map(Result::unwrap).eq(-100..40));
    /// assert!(decoder.is_empty()); // <-- We've reached the end of the compressed data.
    /// ```
    ///
    /// [`DefaultAnsCoder`]: stream::stack::DefaultAnsCoder
    #[allow(clippy::result_unit_err)]
    fn seek(&mut self, pos: Self::Position) -> Result<(), ()>;
}

/// A trait for bit strings of fixed (and usually small) length.
///
/// Short fixed-length bit strings are fundamental building blocks of efficient entropy
/// coding algorithms. They are currently used for the following purposes:
/// - to represent the smallest unit of compressed data (see [`stream::Code::Word`]);
/// - to represent probabilities in fixed point arithmetic (see
///   [`stream::model::EntropyModel::Probability`]); and
/// - the internal state of entropy coders (see [`stream::Code::State`]) is typically comprised of
///   one or more `BitArray`s, although this is not a requirement.
///
/// This trait is implemented on all primitive unsigned integer types. It is not recommended
/// to implement this trait for custom types since coders will assume, for performance
/// considerations, that `BitArray`s can be represented and manipulated efficiently in
/// hardware.
///
/// # Safety
///
/// This trait is marked `unsafe` so that entropy coders may rely on the assumption that all
/// `BitArray`s have precisely the same behavior as builtin unsigned integer types, and that
/// [`BitArray::BITS`] has the correct value.
pub unsafe trait BitArray:
    PrimInt
    + Unsigned
    + WrappingAdd
    + WrappingSub
    + WrappingMul
    + LowerHex
    + UpperHex
    + Binary
    + Default
    + Copy
    + Display
    + Debug
    + Eq
    + Hash
    + 'static
{
    /// The (fixed) length of the `BitArray` in bits.
    ///
    /// Defaults to `8 * core::mem::size_of::<Self>()`, which is suitable for all
    /// primitive unsigned integers.
    ///
    /// This could arguably be called `LEN` instead, but that may be confusing since
    /// "lengths" are typically not measured in bits in the Rust ecosystem.
    const BITS: usize = 8 * core::mem::size_of::<Self>();

    type NonZero: NonZeroBitArray<Base = Self>;

    #[inline(always)]
    fn into_nonzero(self) -> Option<Self::NonZero> {
        Self::NonZero::new(self)
    }

    /// # Safety
    ///
    /// The provided value must be nonzero.
    #[inline(always)]
    unsafe fn into_nonzero_unchecked(self) -> Self::NonZero {
        Self::NonZero::new_unchecked(self)
    }
}

/// A trait for bit strings like [`BitArray`] but with guaranteed nonzero values
///
/// # Safety
///
/// Must guarantee that the value is indeed nonzero. Failing to do so could, e.g., cause a
/// division by zero in entropy coders, which is undefined behavior.
pub unsafe trait NonZeroBitArray: Copy + Display + Debug + Eq + Hash + 'static {
    type Base: BitArray<NonZero = Self>;

    fn new(n: Self::Base) -> Option<Self>;

    /// # Safety
    ///
    /// The provided value `n` must be nonzero.
    unsafe fn new_unchecked(n: Self::Base) -> Self;

    fn get(self) -> Self::Base;
}

macro_rules! unsafe_impl_bit_array {
    ($(($base:ty, $non_zero:ty)),+ $(,)?) => {
        $(
            unsafe impl BitArray for $base {
                type NonZero = $non_zero;
            }

            unsafe impl NonZeroBitArray for $non_zero {
                type Base = $base;

                #[inline(always)]
                fn new(n: Self::Base) -> Option<Self> {
                    Self::new(n)
                }

                #[inline(always)]
                unsafe fn new_unchecked(n: Self::Base) -> Self {
                    Self::new_unchecked(n)
                }

                #[inline(always)]
                fn get(self) -> Self::Base {
                    let non_zero = self.get();
                    unsafe {
                        // SAFETY: This is trivially safe because `non_zero` came from a
                        // `NonZero` type. We really shouldn't have to give the compiler
                        // this hint it turns out the compiler would otherwise emit an
                        // unnecessary check for div by zero. The unnecessary check used to
                        // have a significant impact on performance, but it doesn't seem to
                        // anymore as of rust version 1.58.0 (although the check itself is
                        // still there).
                        if non_zero == num_traits::zero::<Self::Base>() {
                            core::hint::unreachable_unchecked();
                        } else {
                            non_zero
                        }
                    }
                }
            }
        )+
    };
}

unsafe_impl_bit_array!(
    (u8, NonZeroU8),
    (u16, NonZeroU16),
    (u32, NonZeroU32),
    (u64, NonZeroU64),
    (usize, NonZeroUsize),
);

#[cfg(feature = "std")]
unsafe_impl_bit_array!((u128, core::num::NonZeroU128),);

/// Iterates from most significant to least significant bits in chunks but skips any
/// initial zero chunks.
fn bit_array_to_chunks_truncated<Data, Chunk>(
    data: Data,
) -> impl ExactSizeIterator<Item = Chunk> + DoubleEndedIterator
where
    Data: BitArray + AsPrimitive<Chunk>,
    Chunk: BitArray,
{
    (0..(Data::BITS - data.leading_zeros() as usize))
        .step_by(Chunk::BITS)
        .rev()
        .map(move |shift| (data >> shift).as_())
}

#[inline(always)]
fn wrapping_pow2<T: BitArray>(exponent: usize) -> T {
    if exponent >= T::BITS {
        T::zero()
    } else {
        T::one() << exponent
    }
}

pub trait UnwrapInfallible<T> {
    fn unwrap_infallible(self) -> T;
}

impl<T> UnwrapInfallible<T> for Result<T, Infallible> {
    #[inline(always)]
    fn unwrap_infallible(self) -> T {
        #[allow(unreachable_patterns)]
        match self {
            Ok(x) => x,
            Err(infallible) => match infallible {},
        }
    }
}

impl<T> UnwrapInfallible<T> for Result<T, CoderError<Infallible, Infallible>> {
    fn unwrap_infallible(self) -> T {
        #[allow(unreachable_patterns)]
        match self {
            Ok(x) => x,
            #[allow(unreachable_patterns)]
            Err(infallible) => match infallible {
                CoderError::Backend(infallible) => match infallible {},
                CoderError::Frontend(infallible) => match infallible {},
            },
        }
    }
}

<<<<<<< HEAD
/// Wrapper for float types that implements [`Ord`] and [`Eq`].
///
/// `NonNanFloat<F>` is a transparent wrapper around a floating point type `F` that ensures (in its
/// [constructor](Self::new)) that it never wraps a `NaN` (not a number) value. This is useful in
/// cases where total ordering of floating point numbers is needed (e.g., as value type for an
/// [`EmpiricalDistribution`](crate::quant::EmpiricalDistribution)).
///
/// There are two shortcut type aliases, [`F32`] and [`F64`] for `NonNanFloat<f32>` and
/// `NonNanFloat<f64>`, respectively.
///
/// # Examples
///
/// `NonNanFloat` implements `Ord` and `Eq` (which `f32` and `f64` don't):
///
/// ```
/// let pi = constriction::F32::new(3.14159265359).unwrap();
/// let e = constriction::F32::new(2.71828182846).unwrap();
/// assert_eq!(pi.cmp(&e), core::cmp::Ordering::Greater);
/// assure_implements_eq(&pi); // Only compiles if the type of `pi` implements `Eq`.
///
/// fn assure_implements_eq<T: Eq>(_t: &T) { }
/// ```
///
/// Wrapping any `NaN` value in a `NonNanFloat` returns `Err(NanError)`:
///
/// ```
/// let evil = 0.0f32 / 0.0;
/// assert!(evil.is_nan());
/// assert_eq!(constriction::F32::new(evil), Err(constriction::NanError));
/// ```
///
/// Some arithmetic operations that cannot produce `NaN` are implemented for `NonNanFloat`:
///
/// ```
/// # use constriction::F32;
/// # let pi = F32::new(3.14159265359).unwrap();
/// # let e = F32::new(2.71828182846).unwrap();
/// let sum = pi + e;
/// assert_eq!(sum.get(), pi.get() + e.get());
/// ```
///
/// But, e.g., division is not implemented for `NonNanFloat` because division by zero can result in
/// a `NaN` value:
///
/// ```compile_fail
/// # use constriction::F32;
/// # let pi = F32::new(3.14159265359).unwrap();
/// # let e = F32::new(2.71828182846).unwrap();
/// let ratio = pi / e; // error[E0369]: cannot divide `NonNanFloat<f32>` by `NonNanFloat<f32>`
/// ```
///
/// # Edge Cases
///
/// `NonNanFloat` only disallows `NaN` numbers. It does not implement any special treatment for any
/// other floating point edge cases such as infinity or subnormal numbers. Also, the implementation
/// of `Ord::cmp` for `NonNanFloat` only unwraps the result obtained from applying
/// `PartialOrd::partial_cmp` to the wrapped type (using that the wrapped type can't be `NaN`), but
/// it does not implement any special treatment for positive and negative zero. This means that
/// `Ord::cmp` returns `Ordering::Equal` when comparing positive and negative zero. This is the
/// correct behavior (consistent with how `PartialEq` behaves, both for `NonNanFloat` and for `f32`
/// and `f64`), but it may still be surprising.
///
/// ```
/// let positive_zero = 0.0_f32;
/// let negative_zero = -0.0_f32;
/// assert!(positive_zero.to_bits() != negative_zero.to_bits()); // Bit patterns differ ...
/// assert!(positive_zero == negative_zero);                     // ... but they compare as equal.
/// assert!(positive_zero.partial_cmp(&negative_zero) == Some(core::cmp::Ordering::Equal));
///
/// // This behavior is conserved when we wrap the values in a `NonNanFloat` ...
/// let positive_zero = constriction::F32::new(positive_zero).unwrap();
/// let negative_zero = constriction::F32::new(negative_zero).unwrap();
/// assert!(positive_zero == negative_zero);
/// assert!(positive_zero.partial_cmp(&negative_zero) == Some(core::cmp::Ordering::Equal));
///
/// // ... and it carries over to `Ord::cmp` (which is only implemented for `NonNanFloat`):
/// assert!(positive_zero.cmp(&negative_zero) == core::cmp::Ordering::Equal);
/// ```
#[derive(PartialOrd, Clone, Copy, Debug, PartialEq)]
#[repr(transparent)]
pub struct NonNanFloat<F: FloatCore>(F);
pub type F32 = NonNanFloat<f32>;
pub type F64 = NonNanFloat<f64>;

impl<F: FloatCore> num_traits::Zero for NonNanFloat<F> {
    fn zero() -> Self {
        Self::new(F::zero()).expect("zero is a number")
    }

    fn is_zero(&self) -> bool {
        self.get().is_zero()
    }
}

impl<F: FloatCore> num_traits::One for NonNanFloat<F> {
    fn one() -> Self {
        Self::new(F::one()).expect("one is a number")
    }

    fn is_one(&self) -> bool
    where
        Self: PartialEq,
    {
        self.get().is_one()
    }
}

impl<F: FloatCore + 'static> num_traits::AsPrimitive<F> for NonNanFloat<F> {
    fn as_(self) -> F {
        self.get()
    }
}

impl TryFrom<f32> for F32 {
    type Error = NanError;

    fn try_from(value: f32) -> Result<Self, Self::Error> {
        Self::new(value)
    }
}

impl num_traits::Bounded for F32 {
    fn min_value() -> Self {
        F32::new(<f32 as num_traits::Bounded>::min_value()).unwrap()
    }

    fn max_value() -> Self {
        F32::new(<f32 as num_traits::Bounded>::max_value()).unwrap()
    }
}

impl TryFrom<f64> for F64 {
    type Error = NanError;

    fn try_from(value: f64) -> Result<Self, Self::Error> {
        Self::new(value)
    }
}

impl num_traits::Bounded for F64 {
    fn min_value() -> Self {
        F64::new(<f64 as num_traits::Bounded>::min_value()).unwrap()
    }

    fn max_value() -> Self {
        F64::new(<f64 as num_traits::Bounded>::max_value()).unwrap()
    }
}

impl<F: FloatCore + Display> Display for NonNanFloat<F> {
    fn fmt(&self, f: &mut core::fmt::Formatter<'_>) -> core::fmt::Result {
        self.0.fmt(f)
    }
}

#[derive(Debug, PartialEq, Eq, Clone, Copy)]
pub struct NanError;

impl<F: FloatCore> NonNanFloat<F> {
    /// Wraps a floating point value.
    ///
    /// Returns `Err(NanErr)` if `x` is a `NaN` value.
    pub fn new(x: F) -> Result<Self, NanError> {
        if x.is_nan() {
            Err(NanError)
        } else {
            Ok(Self(x))
        }
    }

    /// Returns the wrapped value (which is not a `NaN` value).
    #[inline(always)]
    pub fn get(&self) -> F {
        self.0
    }
}

impl<F: FloatCore> Eq for NonNanFloat<F> {}

#[allow(clippy::derive_ord_xor_partial_ord)]
impl<F: FloatCore> Ord for NonNanFloat<F> {
    fn cmp(&self, other: &Self) -> core::cmp::Ordering {
        match self.0.partial_cmp(&other.0) {
            Some(ordering) => ordering,
            None => {
                // We can't call the unsafe function `core::hint::unreachable_unchecked` here
                // because downstream crates could technically implement `FloatCore` for their own
                // types, with a weird implementation of `PartialOrd`.
                unreachable!()
            }
        }
    }
}

impl<F: FloatCore> Default for NonNanFloat<F> {
    fn default() -> Self {
        Self(F::zero())
    }
}

impl<F: FloatCore> core::ops::Add for NonNanFloat<F> {
    type Output = Self;

    fn add(self, rhs: Self) -> Self::Output {
        Self(self.0 + rhs.0)
    }
}

impl<F: FloatCore> core::ops::Sub for NonNanFloat<F> {
    type Output = Self;

    fn sub(self, rhs: Self) -> Self::Output {
        Self(self.0 - rhs.0)
    }
}

impl<F: FloatCore> core::ops::Mul for NonNanFloat<F> {
    type Output = Self;

    fn mul(self, rhs: Self) -> Self::Output {
        Self(self.0 * rhs.0)
    }
}

impl Display for NanError {
    fn fmt(&self, f: &mut core::fmt::Formatter<'_>) -> core::fmt::Result {
        write!(f, "NaN encountered.")
    }
}

#[cfg(feature = "std")]
impl std::error::Error for NanError {}

=======
>>>>>>> 54e85811
/// Helper macro to express assertions that are tested at compile time
/// despite using properties of generic parameters of an outer function.
///
/// See discussion at <https://morestina.net/blog/1940>.
macro_rules! generic_static_asserts {
    (($($l:lifetime,)* $($($t:ident$(: $bound:path)?),+)? $(; $(const $c:ident:$ct:ty),+)?); $($label:ident: $test:expr);+$(;)?) => {
        #[allow(path_statements, clippy::no_effect)]
        {
<<<<<<< HEAD
            struct Check<$($l,)* $($($t,)+)? $($(const $c:$ct,)+)?>($($($t,)+)?);
            impl<$($l,)* $($($t$(:$bound)?,)+)? $($(const $c:$ct,)+)?> Check<$($l,)* $($($t,)+)? $($($c,)+)?> {
                $(
                    const $label: () = assert!($test);
                )+
            }
            generic_static_asserts!{@nested Check::<$($l,)* $($($t,)+)? $($($c,)+)?>, $($label: $test;)+}
=======
            {
                struct Check<$($l,)* $($($t,)+)? $($(const $c:$ct,)+)?>($($($t,)+)?);
                impl<$($l,)* $($($t$(:$bound)?,)+)? $($(const $c:$ct,)+)?> Check<$($l,)* $($($t,)+)? $($($c,)+)?> {
                    $(
                        const $label: () = assert!($test);
                    )+
                }
                generic_static_asserts!{@nested Check::<$($l,)* $($($t,)+)? $($($c,)+)?>, $($label: $test;)+}
            }
>>>>>>> 54e85811
        }
    };
    (@nested $t:ty, $($label:ident: $test:expr;)+) => {
        $(
            <$t>::$label;
        )+
    }
}

pub(crate) use generic_static_asserts;<|MERGE_RESOLUTION|>--- conflicted
+++ resolved
@@ -770,7 +770,6 @@
     }
 }
 
-<<<<<<< HEAD
 /// Wrapper for float types that implements [`Ord`] and [`Eq`].
 ///
 /// `NonNanFloat<F>` is a transparent wrapper around a floating point type `F` that ensures (in its
@@ -1004,8 +1003,6 @@
 #[cfg(feature = "std")]
 impl std::error::Error for NanError {}
 
-=======
->>>>>>> 54e85811
 /// Helper macro to express assertions that are tested at compile time
 /// despite using properties of generic parameters of an outer function.
 ///
@@ -1014,15 +1011,6 @@
     (($($l:lifetime,)* $($($t:ident$(: $bound:path)?),+)? $(; $(const $c:ident:$ct:ty),+)?); $($label:ident: $test:expr);+$(;)?) => {
         #[allow(path_statements, clippy::no_effect)]
         {
-<<<<<<< HEAD
-            struct Check<$($l,)* $($($t,)+)? $($(const $c:$ct,)+)?>($($($t,)+)?);
-            impl<$($l,)* $($($t$(:$bound)?,)+)? $($(const $c:$ct,)+)?> Check<$($l,)* $($($t,)+)? $($($c,)+)?> {
-                $(
-                    const $label: () = assert!($test);
-                )+
-            }
-            generic_static_asserts!{@nested Check::<$($l,)* $($($t,)+)? $($($c,)+)?>, $($label: $test;)+}
-=======
             {
                 struct Check<$($l,)* $($($t,)+)? $($(const $c:$ct,)+)?>($($($t,)+)?);
                 impl<$($l,)* $($($t$(:$bound)?,)+)? $($(const $c:$ct,)+)?> Check<$($l,)* $($($t,)+)? $($($c,)+)?> {
@@ -1032,7 +1020,6 @@
                 }
                 generic_static_asserts!{@nested Check::<$($l,)* $($($t,)+)? $($($c,)+)?>, $($label: $test;)+}
             }
->>>>>>> 54e85811
         }
     };
     (@nested $t:ty, $($label:ident: $test:expr;)+) => {
